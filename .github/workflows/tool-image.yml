--- conflicted
+++ resolved
@@ -56,9 +56,8 @@
           username: ${{ secrets.QUAY_USERNAME }}
           password: ${{ secrets.QUAY_PASSWORD }}
       - name: Build
-<<<<<<< HEAD
         if: github.event_name == 'pull_request'
-        uses: docker/build-push-action@v5
+        uses: docker/build-push-action@v6
         with:
           builder: ${{ steps.buildx.outputs.name }}
           context: ./tools-image
@@ -68,10 +67,7 @@
           tags: ${{ steps.prep.outputs.tags }}
       - name: Build and push
         if: github.event_name != 'pull_request'
-        uses: docker/build-push-action@v5
-=======
         uses: docker/build-push-action@v6
->>>>>>> 925f177f
         with:
           builder: ${{ steps.buildx.outputs.name }}
           context: ./tools-image
